[google]
optimization_sheet_id = "https://docs.google.com/spreadsheets/d/1DdZmbo3tvtrb8fNfgTdgmOpjX-XoKhTcQa1hQLlffPE/edit#gid=769220148"
input_range_name = "Output"
output_range_name = "Output"

[genetic_algorithm]
<<<<<<< HEAD
pop_size = 20000
k = 3
mutation_rate = 0.01
generations = 100000000
=======
# The number of generations to run the algorithm; trials
generations = 100000000

# The number of solutions to try in each generation
# The higher the number, the more likely the algorithm will find the best solution,
# but the longer it will take to run
pop_size = 20000

# The probability of a gene being mutated by the mutation scheme chosen
# Most numbers between 0.01 and 0.1 are reasonable; else, the muation rate is too high or too low
# and the algorithm will not converge to a good solution
mutation_rate = 0.01

# The mean and standard deviation of the Gaussian distribution used to mutate the genes
mutation_mean = 0
mutation_std_dev = 1.0

# The lower and upper bounds of the genes in the chromosome
mutation_lower_bound = 0
mutation_upper_bound = 1
# The function used to mutate the children's chromosomes
# This can be: "standard", "gaussian", "bit_flip", "uniform"
mutation_method = "gaussian"

# The number of solutions to interleave and mate to form a child
>>>>>>> 8a14dd50
num_parents = 2

# Elitism: the number of solutions to keep from the previous generation
num_elites = 2

# The maximum percentage of the population to cull if no improvement is made in the last no_improvement_counter generations
max_culling_percent = 0.99
# The minimum percentage of the population to cull if no improvement is made in the last no_improvement_counter generations
min_culling_percent = 0.99
# The amount at which to adjust the culling percentage
culling_percent_increment = 1.1
# Either increase or decrease the culling percentage
# This can be: "forward", "reverse"
culling_direction = "forward"

# The function used to select the parents for mating
# This can be: "rank", "tournament", "roulette"
selection_method = "rank"

# The function used to interleave the parents' chromosomes to form the children's chromosomes
# This can be: "k_point_crossover", "uniform_crossover"
mating_method = "k_point_crossover"
# The k in k-point crossover:
# The number of points at which the given parents' chromosomes are split and then
# interleaved to form the children's chromosomes
k = 10<|MERGE_RESOLUTION|>--- conflicted
+++ resolved
@@ -4,12 +4,6 @@
 output_range_name = "Output"
 
 [genetic_algorithm]
-<<<<<<< HEAD
-pop_size = 20000
-k = 3
-mutation_rate = 0.01
-generations = 100000000
-=======
 # The number of generations to run the algorithm; trials
 generations = 100000000
 
@@ -35,7 +29,6 @@
 mutation_method = "gaussian"
 
 # The number of solutions to interleave and mate to form a child
->>>>>>> 8a14dd50
 num_parents = 2
 
 # Elitism: the number of solutions to keep from the previous generation
